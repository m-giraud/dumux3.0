--- conflicted
+++ resolved
@@ -94,13 +94,9 @@
     void allocBuffers(MultiWriter &writer)
     {
         if (porosityOutput_)
-<<<<<<< HEAD
-            this->resizeScalarBuffer_(porosity_);
+            this->resizeScalarBuffer_(porosity_, isBox);
         if (permeabilityOutput_)
             this->resizeScalarBuffer_(permeability_);
-=======
-            this->resizeScalarBuffer_(porosity_, isBox);
->>>>>>> 764429db
         if (boundaryTypesOutput_)
             this->resizeScalarBuffer_(boundaryTypes_, isBox);
 
