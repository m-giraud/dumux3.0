// -**- mode: C++; tab-width: 4; indent-tabs-mode: nil; c-basic-offset: 4 -*-
// vi: set et ts=4 sw=4 sts=4:
/*****************************************************************************
 *   See the file COPYING for full copying permissions.                      *
 *                                                                           *
 *   This program is free software: you can redistribute it and/or modify    *
 *   it under the terms of the GNU General Public License as published by    *
 *   the Free Software Foundation, either version 2 of the License, or       *
 *   (at your option) any later version.                                     *
 *                                                                           *
 *   This program is distributed in the hope that it will be useful,         *
 *   but WITHOUT ANY WARRANTY; without even the implied warranty of          *
 *   MERCHANTABILITY or FITNESS FOR A PARTICULAR PURPOSE. See the            *
 *   GNU General Public License for more details.                            *
 *                                                                           *
 *   You should have received a copy of the GNU General Public License       *
 *   along with this program.  If not, see <http://www.gnu.org/licenses/>.   *
 *****************************************************************************/
/*!
 * \file
 *
 * \brief Contains the quantities which are constant within a
 *        finite volume in the two-phase, n-component mineralization model.
 */
#ifndef DUMUX_2PNCMin_VOLUME_VARIABLES_HH
#define DUMUX_2PNCMin_VOLUME_VARIABLES_HH

#include <dumux/implicit/model.hh>
#include <dumux/material/fluidstates/compositional.hh>
#include <dumux/common/math.hh>
#include <vector>
#include <iostream>

#include "properties.hh"
#include "indices.hh"
#include <dumux/material/constraintsolvers/computefromreferencephase2pncmin.hh>
#include <dumux/material/constraintsolvers/miscible2pnccomposition.hh>
#include <dumux/porousmediumflow/2pnc/implicit/volumevariables.hh>

namespace Dumux
{

/*!
 * \ingroup TwoPNCMinModel
 * \ingroup ImplicitVolumeVariables
 * \brief Contains the quantities which are are constant within a
 *        finite volume in the two-phase, n-component model.
 */
template <class TypeTag>
class TwoPNCMinVolumeVariables : public TwoPNCVolumeVariables<TypeTag>
{
    typedef TwoPNCVolumeVariables<TypeTag> ParentType;
    typedef typename GET_PROP_TYPE(TypeTag, VolumeVariables) Implementation;

    typedef typename GET_PROP_TYPE(TypeTag, Scalar) Scalar;
    typedef typename GET_PROP_TYPE(TypeTag, Grid) Grid;
    typedef typename GET_PROP_TYPE(TypeTag, GridView) GridView;
    typedef typename GET_PROP_TYPE(TypeTag, Problem) Problem;
    typedef typename GET_PROP_TYPE(TypeTag, FVElementGeometry) FVElementGeometry;
    typedef typename GET_PROP_TYPE(TypeTag, PrimaryVariables) PrimaryVariables;
    typedef typename GET_PROP_TYPE(TypeTag, FluidSystem) FluidSystem;
    typedef typename GET_PROP_TYPE(TypeTag, MaterialLaw) MaterialLaw;
    typedef typename GET_PROP_TYPE(TypeTag, MaterialLawParams) MaterialLawParams;
    typedef typename GET_PROP_TYPE(TypeTag, Indices) Indices;

    enum
    {
        dim = GridView::dimension,
        dimWorld=GridView::dimensionworld,

        numPhases = GET_PROP_VALUE(TypeTag, NumPhases),
        numSPhases =  GET_PROP_VALUE(TypeTag, NumSPhases),
        numComponents = GET_PROP_VALUE(TypeTag, NumComponents),
        numMajorComponents = GET_PROP_VALUE(TypeTag, NumMajorComponents),

        // formulations
        formulation = GET_PROP_VALUE(TypeTag, Formulation),
        plSg = TwoPNCFormulation::plSg,
        pgSl = TwoPNCFormulation::pgSl,

        // phase indices
        wPhaseIdx = FluidSystem::wPhaseIdx,
        nPhaseIdx = FluidSystem::nPhaseIdx,

        // component indices
        wCompIdx = FluidSystem::wCompIdx,
        nCompIdx = FluidSystem::nCompIdx,

        // phase presence enums
        nPhaseOnly = Indices::nPhaseOnly,
        wPhaseOnly = Indices::wPhaseOnly,
        bothPhases = Indices::bothPhases,

        // primary variable indices
        pressureIdx = Indices::pressureIdx,
        switchIdx = Indices::switchIdx,

        useSalinity = GET_PROP_VALUE(TypeTag, useSalinity)
    };

    typedef typename GridView::template Codim<0>::Entity Element;
    typedef Dune::FieldVector<Scalar, dimWorld> GlobalPosition;
    typedef typename Grid::ctype CoordScalar;
    typedef Dumux::Miscible2pNCComposition<Scalar, FluidSystem> Miscible2pNCComposition;
    typedef Dumux::ComputeFromReferencePhase2pNCMin<Scalar, FluidSystem> ComputeFromReferencePhase2pNCMin;

    enum { isBox = GET_PROP_VALUE(TypeTag, ImplicitIsBox) };
    enum { dofCodim = isBox ? dim : 0 };
public:

    typedef typename GET_PROP_TYPE(TypeTag, FluidState) FluidState;

    /*!
     * \copydoc ImplicitVolumeVariables::update
     */
    void update(const PrimaryVariables &priVars,
                const Problem &problem,
                const Element &element,
                const FVElementGeometry &fvGeometry,
                int scvIdx,
                bool isOldSol)
    {
        ParentType::update(priVars,
                           problem,
                           element,
                           fvGeometry,
                           scvIdx,
                           isOldSol);

        completeFluidState(priVars, problem, element, fvGeometry, scvIdx, this->fluidState_, isOldSol);

    /////////////
        // calculate the remaining quantities
        /////////////

    // porosity evaluation
    initialPorosity_ = problem.spatialParams().porosity(element, fvGeometry, scvIdx);
    minimumPorosity_ = problem.spatialParams().porosityMin(element, fvGeometry, scvIdx);


    sumPrecipitates_ = 0.0;
    for(int sPhaseIdx = 0; sPhaseIdx < numSPhases; ++sPhaseIdx)
    {
       precipitateVolumeFraction_[sPhaseIdx] = priVars[numComponents + sPhaseIdx];
       sumPrecipitates_+= precipitateVolumeFraction_[sPhaseIdx];
    }

//         for(int sPhaseIdx = 0; sPhaseIdx < numSPhases; ++sPhaseIdx)
//     {
//         Chemistry chemistry; // the non static functions can not be called without abject
//         saturationIdx_[sPhaseIdx] = chemistry.omega(sPhaseIdx);
//     }
// TODO/FIXME: The salt crust porosity is not clearly defined. However form literature review it is
//    found that the salt crust have porosity of approx. 10 %. Thus we restrict the decrease in porosity
//    to this limit. Moreover in the Problem files the precipitation should also be made dependent on local
//    porosity value, as the porous media media properties change related to salt precipitation will not be
//    accounted otherwise.

//      this->porosity_ = initialPorosity_ - sumPrecipitates_;

     this->porosity_ = std::max(minimumPorosity_, std::max(0.0, initialPorosity_ - sumPrecipitates_));

   salinity_= 0.0;
   moleFractionSalinity_ = 0.0;
   for (int compIdx = numMajorComponents; compIdx< numComponents; compIdx++)    //sum of the mass fraction of the components
   {
       if(this->fluidState_.moleFraction(wPhaseIdx, compIdx)> 0)
       {
          salinity_+= this->fluidState_.massFraction(wPhaseIdx, compIdx);
          moleFractionSalinity_ += this->fluidState_.moleFraction(wPhaseIdx, compIdx);
       }
    }

// TODO/FIXME: Different relations for the porosoty-permeability changes are given here. We have to fins a way
//    so that one can select the relation form the input file.

    // kozeny-Carman relation
    permeabilityFactor_  =  std::pow(((1-initialPorosity_)/(1-this->porosity_)),2)
            * std::pow((this->porosity_/initialPorosity_),3);

    // Verma-Pruess relation
//  permeabilityFactor_  =  100 * std::pow(((this->porosity_/initialPorosity_)-0.9),2);

    // Modified Fair-Hatch relation with final porosity set to 0.2 and E1=1
//  permeabilityFactor_  =  std::pow((this->porosity_/initialPorosity_),3)
//         * std::pow((std::pow((1 - initialPorosity_),2/3))+(std::pow((0.2 - initialPorosity_),2/3)),2)
//         / std::pow((std::pow((1 -this->porosity_),2/3))+(std::pow((0.2 -this->porosity_),2/3)),2);

    //Timur relation with residual water saturation set to 0.001
//    permeabilityFactor_ =  0.136 * (std::pow(this->porosity_,4.4)) / (2000 * (std::pow(0.001,2)));

    //Timur relation1 with residual water saturation set to 0.001
//    permeabilityFactor_ =  0.136 * (std::pow(this->porosity_,4.4)) / (200000 * (std::pow(0.001,2)));


    //Bern. relation
   // permeabilityFactor_ = std::pow((this->porosity_/initialPorosity_),8);

    //Tixier relation with residual water saturation set to 0.001
    //permeabilityFactor_ = (std::pow((250 * (std::pow(this->porosity_,3)) / 0.001),2)) / initialPermeability_;

    //Coates relation with residual water saturation set to 0.001
    //permeabilityFactor_ = (std::pow((100 * (std::pow(this->porosity_,2)) * (1-0.001) / 0.001,2))) / initialPermeability_ ;


    // energy related quantities not contained in the fluid state
    //asImp_().updateEnergy_(priVars, problem,element, fvGeometry, scvIdx, isOldSol);
    }

   /*!
    * \copydoc ImplicitModel::completeFluidState
    * \param isOldSol Specifies whether this is the previous solution or the current one
    */
  static void completeFluidState(const PrimaryVariables& priVars,
                                 const Problem& problem,
                                 const Element& element,
                                 const FVElementGeometry& fvGeometry,
                                 int scvIdx,
                                 FluidState& fluidState,
                                 bool isOldSol = false)

    {
        Scalar t = Implementation::temperature_(priVars, problem, element,fvGeometry, scvIdx);
        fluidState.setTemperature(t);

        int dofIdxGlobal = problem.model().dofMapper().subIndex(element, scvIdx, dofCodim);
        int phasePresence = problem.model().phasePresence(dofIdxGlobal, isOldSol);

        /////////////
        // set the saturations
        /////////////

        Scalar Sg;
        if (phasePresence == nPhaseOnly)
            Sg = 1.0;
        else if (phasePresence == wPhaseOnly) {
            Sg = 0.0;
        }
        else if (phasePresence == bothPhases) {
            if (formulation == plSg)
                Sg = priVars[switchIdx];
            else if (formulation == pgSl)
                Sg = 1.0 - priVars[switchIdx];
            else DUNE_THROW(Dune::InvalidStateException, "Formulation: " << formulation << " is invalid.");
        }
        else DUNE_THROW(Dune::InvalidStateException, "phasePresence: " << phasePresence << " is invalid.");
        fluidState.setSaturation(nPhaseIdx, Sg);
        fluidState.setSaturation(wPhaseIdx, 1.0 - Sg);

        /////////////
        // set the pressures of the fluid phases
        /////////////

        // calculate capillary pressure
        const MaterialLawParams &materialParams = problem.spatialParams().materialLawParams(element, fvGeometry, scvIdx);
        Scalar pc = MaterialLaw::pc(materialParams, 1 - Sg);

        // extract the pressures
        if (formulation == plSg) {
            fluidState.setPressure(wPhaseIdx, priVars[pressureIdx]);
            fluidState.setPressure(nPhaseIdx, priVars[pressureIdx] + pc);
        }
        else if (formulation == pgSl) {
            fluidState.setPressure(nPhaseIdx, priVars[pressureIdx]);
            fluidState.setPressure(wPhaseIdx, priVars[pressureIdx] - pc);
        }
        else DUNE_THROW(Dune::InvalidStateException, "Formulation: " << formulation << " is invalid.");

        /////////////
        // calculate the phase compositions
        /////////////

    typename FluidSystem::ParameterCache paramCache;

        // now comes the tricky part: calculate phase composition
        if (phasePresence == bothPhases) {
            // both phases are present, phase composition results from
            // the gas <-> liquid equilibrium. This is
            // the job of the "MiscibleMultiPhaseComposition"
            // constraint solver

            // set the known mole fractions in the fluidState so that they
            // can be used by the Miscible2pNcComposition constraint solver
            for (int compIdx=numMajorComponents; compIdx<numComponents; ++compIdx)
            {
                fluidState.setMoleFraction(wPhaseIdx, compIdx, priVars[compIdx]);
            }

            Miscible2pNCComposition::solve(fluidState,
                                            paramCache,
                                            wPhaseIdx,  //known phaseIdx
                                            /*setViscosity=*/true,
                                            /*setInternalEnergy=*/false);
        }
        else if (phasePresence == nPhaseOnly){

            Dune::FieldVector<Scalar, numComponents> moleFrac;
            Dune::FieldVector<Scalar, numComponents> fugCoeffL;
            Dune::FieldVector<Scalar, numComponents> fugCoeffG;

            for (int compIdx=0; compIdx<numComponents; ++compIdx)
            {
                fugCoeffL[compIdx] = FluidSystem::fugacityCoefficient(fluidState,
                                        paramCache,
                                        wPhaseIdx,
                                        compIdx);
                fugCoeffG[compIdx] = FluidSystem::fugacityCoefficient(fluidState,
                                        paramCache,
                                        nPhaseIdx,
                                        compIdx);
            }
            for (int compIdx=numMajorComponents; compIdx<numComponents; ++compIdx)
                moleFrac[compIdx] = (priVars[compIdx]*fugCoeffL[compIdx]*fluidState.pressure(wPhaseIdx))
                /(fugCoeffG[compIdx]*fluidState.pressure(nPhaseIdx));

            moleFrac[wCompIdx] =  priVars[switchIdx];
            Scalar sumMoleFracNotGas = 0;
            for (int compIdx=numMajorComponents; compIdx<numComponents; ++compIdx)
            {
                    sumMoleFracNotGas+=moleFrac[compIdx];
            }
            sumMoleFracNotGas += moleFrac[wCompIdx];
            moleFrac[nCompIdx] = 1 - sumMoleFracNotGas;

//          typedef Dune::FieldMatrix<Scalar, numComponents, numComponents> Matrix;
//          typedef Dune::FieldVector<Scalar, numComponents> Vector;


            // Set fluid state mole fractions
            for (int compIdx=0; compIdx<numComponents; ++compIdx)
            {
                fluidState.setMoleFraction(nPhaseIdx, compIdx, moleFrac[compIdx]);
            }

            // calculate the composition of the remaining phases (as
            // well as the densities of all phases). this is the job
            // of the "ComputeFromReferencePhase2pNc" constraint solver
            ComputeFromReferencePhase2pNCMin::solve(fluidState,
                                                    paramCache,
                                                    nPhaseIdx,
                                                    nPhaseOnly,
                                                    /*setViscosity=*/true,
                                                    /*setInternalEnergy=*/false);

            }
        else if (phasePresence == wPhaseOnly){

        // only the liquid phase is present, i.e. liquid phase
        // composition is stored explicitly.
        // extract _mass_ fractions in the gas phase
            Dune::FieldVector<Scalar, numComponents> moleFrac;

            for (int compIdx=numMajorComponents; compIdx<numComponents; ++compIdx)
            {
                moleFrac[compIdx] = priVars[compIdx];
            }
            moleFrac[nCompIdx] = priVars[switchIdx];
            Scalar sumMoleFracNotWater = 0;
            for (int compIdx=numMajorComponents; compIdx<numComponents; ++compIdx)
            {
                    sumMoleFracNotWater+=moleFrac[compIdx];
            }
            sumMoleFracNotWater += moleFrac[nCompIdx];
            moleFrac[wCompIdx] = 1 -sumMoleFracNotWater;

//             convert mass to mole fractions and set the fluid state
            for (int compIdx=0; compIdx<numComponents; ++compIdx)
            {
                fluidState.setMoleFraction(wPhaseIdx, compIdx, moleFrac[compIdx]);
            }

//             calculate the composition of the remaining phases (as
//             well as the densities of all phases). this is the job
//             of the "ComputeFromReferencePhase2pNc" constraint solver
            ComputeFromReferencePhase2pNCMin::solve(fluidState,
                                                    paramCache,
                                                    wPhaseIdx,
                                                    wPhaseOnly,
                                                    /*setViscosity=*/true,
                                                    /*setInternalEnergy=*/false);
        }
        paramCache.updateAll(fluidState);
        for (int phaseIdx = 0; phaseIdx < numPhases; ++phaseIdx)
        {
            Scalar h = Implementation::enthalpy_(fluidState, paramCache, phaseIdx);
            fluidState.setEnthalpy(phaseIdx, h);
        }
    }
    /*!
     * \brief Returns the volume fraction of the precipitate (solid phase)
     * for the given phaseIdx
     *
     * \param phaseIdx the index of the solid phase
     */
    Scalar precipitateVolumeFraction(int phaseIdx) const
    { return precipitateVolumeFraction_[phaseIdx - numPhases]; }

    /*!
     * \brief Returns the inital porosity of the
     * pure, precipitate-free porous medium
     */
    Scalar initialPorosity() const
    { return initialPorosity_;}

    /*!
     * \brief Returns the inital permeability of the
     * pure, precipitate-free porous medium
     */
    Scalar initialPermeability() const
    { return initialPermeability_;}

    /*!
     * \brief Returns the factor for the reduction of the initial permeability
     * due precipitates in the porous medium
     */
    Scalar permeabilityFactor() const
    { return permeabilityFactor_; }

    /*!
     * \brief Returns the mole fraction of the salinity in the liquid phase
     */
    Scalar moleFracSalinity() const
    {
        return moleFractionSalinity_;
    }

    /*!
     * \brief Returns the salinity (mass fraction) in the liquid phase
     */
    Scalar salinity() const
    {
        return salinity_;
    }

    /*!
     * \brief Returns the density of the phase for all fluid and solid phases
     *
     * \param phaseIdx the index of the fluid phase
     */
    Scalar density(int phaseIdx) const
    {
        if (phaseIdx < numPhases)
            return this->fluidState_.density(phaseIdx);
        else if (phaseIdx >= numPhases)
            return FluidSystem::precipitateDensity(phaseIdx);
        else
            DUNE_THROW(Dune::InvalidStateException, "Invalid phase index " << phaseIdx);
    }
    /*!
     * \brief Returns the mass density of a given phase within the
     *        control volume.
     *
     * \param phaseIdx The phase index
     */
    Scalar molarDensity(int phaseIdx) const
    {
        if (phaseIdx < numPhases)
            return this->fluidState_.molarDensity(phaseIdx);
        else if (phaseIdx >= numPhases)
            return FluidSystem::precipitateMolarDensity(phaseIdx);
        else
            DUNE_THROW(Dune::InvalidStateException, "Invalid phase index " << phaseIdx);
    }

    /*!
     * \brief Returns the molality of a component in the phase
     *
     * \param phaseIdx the index of the fluid phase
     * \param compIdx the index of the component
<<<<<<< HEAD
     * \f$ molality=\frac{n_{component}}{m_{solvent}}
     * =\frac{n_{component}}{n_{solvent}*M_{solvent}}\f$
=======
     * \f$\mathrm{molality}=\frac{n_\mathrm{component}}{m_\mathrm{solvent}}
     * =\frac{n_\mathrm{component}}{n_\mathrm{solvent}*M_\mathrm{solvent}}\f$
>>>>>>> 1f270123
     * compIdx of the main component (solvent) in the
     * phase is equal to the phaseIdx
     */
     Scalar molality(int phaseIdx, int compIdx) const // [moles/Kg]
    { return this->fluidState_.moleFraction(phaseIdx, compIdx)
                  /(fluidState_.moleFraction(phaseIdx, phaseIdx)
                  * FluidSystem::molarMass(phaseIdx));}

protected:
    friend class TwoPNCVolumeVariables<TypeTag>;
    static Scalar temperature_(const PrimaryVariables &priVars,
                                const Problem& problem,
                                const Element &element,
                                const FVElementGeometry &fvGeometry,
                                int scvIdx)
    {
        return problem.temperatureAtPos(fvGeometry.subContVol[scvIdx].global);
    }

    template<class ParameterCache>
    static Scalar enthalpy_(const FluidState& fluidState,
                            const ParameterCache& paramCache,
                            int phaseIdx)
    {
        return 0;
    }

   /*!
    * \brief Update all quantities for a given control volume.
    *
    * \param priVars The solution primary variables
    * \param problem The problem
    * \param element The element
    * \param fvGeometry Evaluate function with solution of current or previous time step
    * \param scvIdx The local index of the SCV (sub-control volume)
    * \param isOldSol Evaluate function with solution of current or previous time step
    */
        void updateEnergy_(const PrimaryVariables &priVars,
                           const Problem &problem,
                           const Element &element,
                           const FVElementGeometry &fvGeometry,
                           const int scvIdx,
                           bool isOldSol)
        { };

    Scalar precipitateVolumeFraction_[numSPhases];
//     Scalar saturationIdx_[numSPhases];
    Scalar permeabilityFactor_;
    Scalar initialPorosity_;
    Scalar initialPermeability_;
    Scalar minimumPorosity_;
    Scalar sumPrecipitates_;
    Scalar salinity_;
    Scalar moleFractionSalinity_;
    FluidState fluidState_;

private:
    Implementation &asImp_()
    { return *static_cast<Implementation*>(this); }

    const Implementation &asImp_() const
    { return *static_cast<const Implementation*>(this); }
};

} // end namespace

#endif<|MERGE_RESOLUTION|>--- conflicted
+++ resolved
@@ -467,13 +467,8 @@
      *
      * \param phaseIdx the index of the fluid phase
      * \param compIdx the index of the component
-<<<<<<< HEAD
-     * \f$ molality=\frac{n_{component}}{m_{solvent}}
-     * =\frac{n_{component}}{n_{solvent}*M_{solvent}}\f$
-=======
      * \f$\mathrm{molality}=\frac{n_\mathrm{component}}{m_\mathrm{solvent}}
      * =\frac{n_\mathrm{component}}{n_\mathrm{solvent}*M_\mathrm{solvent}}\f$
->>>>>>> 1f270123
      * compIdx of the main component (solvent) in the
      * phase is equal to the phaseIdx
      */
