// -*- mode: C++; tab-width: 4; indent-tabs-mode: nil; c-basic-offset: 4 -*-
// vi: set et ts=4 sw=4 sts=4:
/*****************************************************************************
 *   See the file COPYING for full copying permissions.                      *
 *                                                                           *
 *   This program is free software: you can redistribute it and/or modify    *
 *   it under the terms of the GNU General Public License as published by    *
 *   the Free Software Foundation, either version 2 of the License, or       *
 *   (at your option) any later version.                                     *
 *                                                                           *
 *   This program is distributed in the hope that it will be useful,         *
 *   but WITHOUT ANY WARRANTY; without even the implied warranty of          *
 *   MERCHANTABILITY or FITNESS FOR A PARTICULAR PURPOSE. See the            *
 *   GNU General Public License for more details.                            *
 *                                                                           *
 *   You should have received a copy of the GNU General Public License       *
 *   along with this program.  If not, see <http://www.gnu.org/licenses/>.   *
 *****************************************************************************/
#ifndef DUMUX_FVPRESSURECOMPOSITIONAL_HH
#define DUMUX_FVPRESSURECOMPOSITIONAL_HH

// dumux environment
#include "dumux/common/math.hh"
#include <dumux/decoupled/common/fv/fvpressure.hh>
#include <dumux/material/constraintsolvers/compositionalflash.hh>
#include <dumux/decoupled/2p2c/2p2cproperties.hh>
#include <dumux/io/vtkmultiwriter.hh>


/**
 * @file
 * @brief  Base Class for compositional pressure Equations
 */

namespace Dumux
{
//! The finite volume model for the solution of the compositional pressure equation
/*! \ingroup multiphase
 *  Provides the common ground to solve compositional pressure equations of the form
 *  \f[
         c_{total}\frac{\partial p}{\partial t} + \sum_{\kappa} \frac{\partial v_{total}}{\partial C^{\kappa}}
         \nabla \cdot \left( \sum_{\alpha} X^{\kappa}_{\alpha} \varrho_{\alpha} \bf{v}_{\alpha}\right)
          = \sum_{\kappa} \frac{\partial v_{total}}{\partial C^{\kappa}} q^{\kappa},
 *  \f]
 *  where \f$\bf{v}_{\alpha} = - \lambda_{\alpha} \bf{K} \left(\nabla p_{\alpha} + \rho_{\alpha} \bf{g} \right) \f$.
 *  \f$ c_{total} \f$ represents the total compressibility, for constant porosity this yields
 *  \f$ - \frac{\partial V_{total}}{\partial p_{\alpha}} \f$,
 *  \f$p_{\alpha} \f$ denotes the phase pressure, \f$ \bf{K} \f$ the absolute permeability,
 *  \f$ \lambda_{\alpha} \f$ the phase mobility,
 *  \f$ \rho_{\alpha} \f$ the phase density and \f$ \bf{g} \f$ the gravity constant and
 *  \f$ C^{\kappa} \f$ the total Component concentration.
 * See paper SPE 99619 or "Analysis of a Compositional Model for Fluid
 * Flow in Porous Media" by Chen, Qin and Ewing for derivation.
 *
 *  Common functions such as output and the initialization procedure are provided here. Also,
 *  private vector (the update estimate for the volume derivatives) are stored in this class,
 *  as only derived classes (other compositional pressure models) need acess to it.
 *  The partial derivatives of the actual fluid volume \f$ v_{total} \f$ are gained by using a secant method.
 *
 * \tparam TypeTag The Type Tag
 */
template<class TypeTag> class FVPressureCompositional
: public FVPressure<TypeTag>
{
    //the model implementation
    typedef typename GET_PROP_TYPE(TypeTag, PressureModel) Implementation;
    typedef FVPressure<TypeTag> ParentType;

    typedef typename GET_PROP_TYPE(TypeTag, GridView) GridView;
    typedef typename GET_PROP_TYPE(TypeTag, Scalar) Scalar;
    typedef typename GET_PROP_TYPE(TypeTag, TransportSolutionType) TransportSolutionType;
    typedef typename GET_PROP_TYPE(TypeTag, Problem) Problem;

    typedef typename GET_PROP_TYPE(TypeTag, Indices) Indices;

    typedef typename GET_PROP_TYPE(TypeTag, FluidSystem) FluidSystem;
    typedef typename GET_PROP_TYPE(TypeTag, FluidState) FluidState;
    ///@cond false
    typedef typename GET_PROP_TYPE(TypeTag, SpatialParams)::MaterialLaw MaterialLaw;
    ///@endcond

    typedef typename GET_PROP_TYPE(TypeTag, CellData) CellData;
    enum
    {
        dim = GridView::dimension, dimWorld = GridView::dimensionworld
    };
    enum
    {
        pw = Indices::pressureW,
        pn = Indices::pressureN
    };
    enum
    {
        wPhaseIdx = Indices::wPhaseIdx, nPhaseIdx = Indices::nPhaseIdx,
        wCompIdx = Indices::wCompIdx, nCompIdx = Indices::nCompIdx,
        contiWEqIdx = Indices::contiWEqIdx, contiNEqIdx = Indices::contiNEqIdx
    };
    enum
    {
        numPhases = GET_PROP_VALUE(TypeTag, NumPhases),
        numComponents = GET_PROP_VALUE(TypeTag, NumComponents)
    };

    // typedefs to abbreviate several dune classes...
    typedef typename GridView::Traits::template Codim<0>::Entity Element;
    typedef typename GridView::template Codim<0>::Iterator ElementIterator;
    typedef typename GridView::IntersectionIterator IntersectionIterator;

    // convenience shortcuts for Vectors/Matrices
    typedef Dune::FieldVector<Scalar, dimWorld> GlobalPosition;
    typedef Dune::FieldVector<Scalar, numPhases> PhaseVector;
    typedef Dune::FieldVector<Scalar, numComponents> ComponentVector;

public:
    //the variables object is initialized, non-compositional before and compositional after first pressure calculation
    void initialMaterialLaws(bool compositional);

    //initialization routine to prepare first timestep
    void initialize(bool solveTwice = false);

    /*! \brief Compositional pressure solution routine: update estimate for secants, assemble, solve.
     * An update estime (transport step acoording to old pressure field) determines changes in
     * mass, composition, wich is used to calculate volume derivatives entering the pressure
     * equation, as well as an approximate guess for time step size for the storage terms in the
     * p.e.
     * Afterwards, the system is assembled and solved for pressure.
     */
    void update()
    {
        //pre-transport to estimate update vector
        Scalar dt_estimate = 0.;
        Dune::dinfo << "secant guess"<< std::endl;
        problem_.transportModel().update(problem_.timeManager().time(), dt_estimate, updateEstimate_, false);
        //last argument false in update() makes shure that this is estimate and no "real" transport step

        // if we just started a new episode, the TS size of the update Estimate is a better
        // estimate then the size of the last time step
        if(problem_.timeManager().time() == problem_.timeManager().episodeStartTime()
                && problem_.timeManager().episodeIndex() > 1)
            problem_.timeManager().setTimeStepSize(dt_estimate*GET_PARAM_FROM_GROUP(TypeTag, Scalar, Impet, CFLFactor));

        updateEstimate_ *= problem_.timeManager().timeStepSize();

        problem_.pressureModel().assemble(false);           Dune::dinfo << "pressure calculation"<< std::endl;
        problem_.pressureModel().solve();

        return;
    }

    //constitutive functions are initialized and stored in the variables object
    void updateMaterialLaws(bool postTimeStep = false);

    //numerical volume derivatives wrt changes in mass, pressure
    void volumeDerivatives(const GlobalPosition&,const Element& ep);

    /*! \name general methods for output */
    //@{
    //! \brief Write data files
     /*! Adds pressure-related quantities, including numerical things such as the volume Error
      * entering the pressure equation. Verobosity of the output can be triggered by
      * the property / parameter VtkOutputLevel, with 0 putting out only primary
      * variables and 4 being very verbose.
      * \tparam MultiWriter Class defining the output writer
      * \param writer  The output writer (usually a VTKMultiWriter object)
      */
    template<class MultiWriter>
    void addOutputVtkFields(MultiWriter &writer)
    {
        typedef typename GET_PROP(TypeTag, SolutionTypes)::ScalarSolution ScalarSolutionType;
        int size = problem_.gridView().size(0);
        ScalarSolutionType *pressureW = writer.allocateManagedBuffer(size);
        ScalarSolutionType *pressureN = writer.allocateManagedBuffer(size);
        ScalarSolutionType *totalConcentration1 = writer.allocateManagedBuffer (size);
        ScalarSolutionType *totalConcentration2 = writer.allocateManagedBuffer (size);
        ScalarSolutionType *pc = writer.allocateManagedBuffer(size);
        ScalarSolutionType *saturationW = writer.allocateManagedBuffer(size);
        ScalarSolutionType *densityWetting = writer.allocateManagedBuffer(size);
        ScalarSolutionType *densityNonwetting = writer.allocateManagedBuffer(size);
        ScalarSolutionType *mobilityW = writer.allocateManagedBuffer (size);
        ScalarSolutionType *mobilityNW = writer.allocateManagedBuffer (size);
        ScalarSolutionType *massfraction1W = writer.allocateManagedBuffer (size);
        ScalarSolutionType *massfraction1NW = writer.allocateManagedBuffer (size);
        // numerical stuff
        ScalarSolutionType *volErr = writer.allocateManagedBuffer (size);


        for (int i = 0; i < size; i++)
        {
            // basic level 0 output
            CellData& cellData = problem_.variables().cellData(i);
            (*pressureW)[i] = cellData.pressure(wPhaseIdx);
            (*pressureN)[i] = cellData.pressure(nPhaseIdx);
            (*totalConcentration1)[i] = cellData.massConcentration(wCompIdx);
            (*totalConcentration2)[i] = cellData.massConcentration(nCompIdx);
            (*saturationW)[i] = cellData.saturation(wPhaseIdx);
            // output standard secondary variables
            if(problem_.vtkOutputLevel()>=1)
            {
                (*pc)[i] = cellData.capillaryPressure();
                (*densityWetting)[i] = cellData.density(wPhaseIdx);
                (*densityNonwetting)[i] = cellData.density(nPhaseIdx);
                (*mobilityW)[i] = cellData.mobility(wPhaseIdx);
                (*mobilityNW)[i] = cellData.mobility(nPhaseIdx);
                (*massfraction1W)[i] = cellData.massFraction(wPhaseIdx,wCompIdx);
                (*massfraction1NW)[i] = cellData.massFraction(nPhaseIdx,wCompIdx);
                (*volErr)[i] = cellData.volumeError();
            }
        }
        writer.attachCellData(*pressureW, "wetting pressure");
        writer.attachCellData(*pressureN, "nonwetting pressure");
        writer.attachCellData(*saturationW, "wetting saturation");
        writer.attachCellData(*totalConcentration1, "C^w from cellData");
        writer.attachCellData(*totalConcentration2, "C^n from cellData");
        if(problem_.vtkOutputLevel()>=1)
        {
            writer.attachCellData(*pc, "capillary pressure");
            writer.attachCellData(*densityWetting, "wetting density");
            writer.attachCellData(*densityNonwetting, "nonwetting density");
            writer.attachCellData(*mobilityW, "mobility w_phase");
            writer.attachCellData(*mobilityNW, "mobility nw_phase");
            std::ostringstream oss1, oss2;
            oss1 << "mass fraction " << FluidSystem::componentName(0) << " in " << FluidSystem::phaseName(0) << "-phase";
            writer.attachCellData(*massfraction1W, oss1.str());
            oss2 << "mass fraction " << FluidSystem::componentName(0) << " in " << FluidSystem::phaseName(1) << "-phase";
            writer.attachCellData(*massfraction1NW, oss2.str());
            writer.attachCellData(*volErr, "volume Error");
        }
        // verbose output with numerical details
        if(problem_.vtkOutputLevel()>=2)
        {
            // add debug stuff
            ScalarSolutionType *errorCorrPtr = writer.allocateManagedBuffer (size);
            ScalarSolutionType *dv_dpPtr = writer.allocateManagedBuffer (size);
            ScalarSolutionType *dV_dC1Ptr = writer.allocateManagedBuffer (size);
            ScalarSolutionType *dV_dC2Ptr = writer.allocateManagedBuffer (size);
            ScalarSolutionType *updEstimate1 = writer.allocateManagedBuffer (size);
            ScalarSolutionType *updEstimate2 = writer.allocateManagedBuffer (size);
            for (int i = 0; i < size; i++)
            {
                CellData& cellData = problem_.variables().cellData(i);
                (*errorCorrPtr)[i] = cellData.errorCorrection();
                (*dv_dpPtr)[i] = cellData.dv_dp();
                (*dV_dC1Ptr)[i] = cellData.dv(wCompIdx);
                (*dV_dC2Ptr)[i] = cellData.dv(nCompIdx);
                (*updEstimate1)[i] = updateEstimate_[0][i];
                (*updEstimate2)[i] = updateEstimate_[1][i];
            }
            writer.attachCellData(*errorCorrPtr, "Error Correction");
            writer.attachCellData(*dv_dpPtr, "dv_dp");
            writer.attachCellData(*dV_dC1Ptr, "dV_dC1");
            writer.attachCellData(*dV_dC2Ptr, "dV_dC2");
            writer.attachCellData(*updEstimate1, "updEstimate comp 1");
            writer.attachCellData(*updEstimate2, "updEstimate comp 2");
        }

        // very verbose output
        if(problem_.vtkOutputLevel()>=3)
        {
            ScalarSolutionType *pressurePV = writer.allocateManagedBuffer(size);
            ScalarSolutionType *viscosityWetting = writer.allocateManagedBuffer(size);
            ScalarSolutionType *viscosityNonwetting = writer.allocateManagedBuffer(size);
            // ScalarSolutionType *nun = writer.allocateManagedBuffer(size);
            // ScalarSolutionType *nuw = writer.allocateManagedBuffer(size);
            ScalarSolutionType *faceUpwindW = writer.allocateManagedBuffer(size);
            ScalarSolutionType *faceUpwindN = writer.allocateManagedBuffer(size);
            for (int i = 0; i < size; i++)
            {
                CellData& cellData = problem_.variables().cellData(i);
                (*viscosityWetting)[i] = cellData.viscosity(wPhaseIdx);
                (*viscosityNonwetting)[i] = cellData.viscosity(nPhaseIdx);
                // (*nun)[i] = cellData.phaseMassFraction(nPhaseIdx);
                // (*nuw)[i] = cellData.phaseMassFraction(wPhaseIdx);
                (*faceUpwindW)[i] = 0;
                (*faceUpwindN)[i] = 0;
                // run thorugh all local face idx and collect upwind information
                for(int faceIdx = 0; faceIdx<cellData.fluxData().size(); faceIdx++)
                {
                    if(cellData.isUpwindCell(faceIdx, contiWEqIdx))
                        (*faceUpwindW)[i] += pow(10,static_cast<double>(3-faceIdx));
                    if(cellData.isUpwindCell(faceIdx, contiNEqIdx))
                        (*faceUpwindN)[i] += pow(10,static_cast<double>(3-faceIdx));
                }
            }
            //  writer.attachCellData(*nun, "phase mass fraction n-phase");
            //   writer.attachCellData(*nuw, "phase mass fraction w-phase");
            *pressurePV = this->pressure();
            writer.attachCellData(*faceUpwindW, "isUpwind w-phase");
            writer.attachCellData(*faceUpwindN, "isUpwind n-phase");
            writer.attachCellData(*pressurePV, "pressure (Primary Variable");
            writer.attachCellData(*viscosityWetting, "wetting viscosity");
            writer.attachCellData(*viscosityNonwetting, "nonwetting viscosity");
        }
        return;
    }

    //! \brief Write additional debug info in a special writer.
    /*!
     * To visualize the different steps through the initialization procedure,
     * we use very small pseudo time steps only for the writer!
     * This is only for debugging of the initialization procedure.
     * \param pseudoTS Time steps that only appear in the writer, not real.
     */
    void initializationOutput(double pseudoTS = 0.)
    {
        std::cout << "Writing debug for current time step\n";
        initializationOutputWriter_.beginWrite(problem_.timeManager().time() + pseudoTS);
        asImp_().addOutputVtkFields(initializationOutputWriter_);

#if DUNE_MINIMAL_DEBUG_LEVEL <= 2
        int size_ = problem_.gridView().size(0);
        // output porosity, permeability
        Dune::BlockVector<Dune::FieldVector<double,1> > *poroPtr = initializationOutputWriter_.allocateManagedBuffer (size_);
        Dune::BlockVector<Dune::FieldVector<double,1> > *permPtr = initializationOutputWriter_.allocateManagedBuffer (size_);

        Dune::BlockVector<Dune::FieldVector<double,1> > poro_(0.), perm_(0.);
        poro_.resize(size_); perm_.resize(size_);
        // iterate over all elements of domain
        for (ElementIterator eIt = problem_.gridView().template begin<0> ();
                eIt != problem_.gridView().template end<0>(); ++eIt)
        {
            // get index
            int globalIdx = problem_.variables().index(*eIt);
            poro_[globalIdx] = problem_.spatialParams().porosity(*eIt);
            perm_[globalIdx] = problem_.spatialParams().intrinsicPermeability(*eIt)[0][0];
        }
        *poroPtr = poro_;
        *permPtr = perm_;
        initializationOutputWriter_.attachCellData(*poroPtr, "porosity");
        initializationOutputWriter_.attachCellData(*permPtr, "permeability");

        if(problem_.vtkOutputLevel()>=3)
        {
            Dune::BlockVector<Dune::FieldVector<double,1> > *permPtrY = initializationOutputWriter_.allocateManagedBuffer (size_);
            Dune::BlockVector<Dune::FieldVector<double,1> > *permPtrZ = initializationOutputWriter_.allocateManagedBuffer (size_);
            Dune::BlockVector<Dune::FieldVector<double,1> > permY_(0.), permZ_(0.);
            permY_.resize(size_); permZ_.resize(size_);
            // iterate over all elements of domain
            for (ElementIterator eIt = problem_.gridView().template begin<0> ();
                    eIt != problem_.gridView().template end<0>(); ++eIt)
            {
                // get index
                int globalIdx = problem_.variables().index(*eIt);
                if(dim >=2)
                    permY_[globalIdx] = problem_.spatialParams().intrinsicPermeability(*eIt)[1][1];
                if(dim >=3)
                    permZ_[globalIdx] = problem_.spatialParams().intrinsicPermeability(*eIt)[2][2];
            }
            if(dim >=2)
            {
                *permPtrY = permY_;
                initializationOutputWriter_.attachCellData(*permPtrY, "permeability Y");
            }
            if(dim >=3)
            {
                *permPtrZ = permZ_;
                initializationOutputWriter_.attachCellData(*permPtrZ, "permeability Z");
            }
        }
#endif

        initializationOutputWriter_.endWrite();
        return;
    }
    //@}

    //! Constructs a FVPressureCompositional object
    /**
     * \param problem a problem class object
     */
    FVPressureCompositional(Problem& problem) : FVPressure<TypeTag>(problem),
        problem_(problem), initializationOutputWriter_(problem.gridView(),"initOutput2p2c"),
<<<<<<< HEAD
        incp_(1e1)
=======
        maxError_(0.0), incp_(1.0e1)
>>>>>>> faf24fb0
    {
        updateEstimate_.resize(GET_PROP_VALUE(TypeTag, NumPhases));
        for  (int i=0; i<GET_PROP_VALUE(TypeTag, NumPhases); i++)
            updateEstimate_[i].resize(problem.gridView().size(0));

        ErrorTermFactor_ = GET_PARAM_FROM_GROUP(TypeTag, Scalar, Impet, ErrorTermFactor);
        ErrorTermLowerBound_ = GET_PARAM_FROM_GROUP(TypeTag, Scalar, Impet, ErrorTermLowerBound);
        ErrorTermUpperBound_ = GET_PARAM_FROM_GROUP(TypeTag, Scalar, Impet, ErrorTermUpperBound);

        if (pressureType == Indices::pressureGlobal)
        {
            DUNE_THROW(Dune::NotImplemented, "Global Pressure type not supported!");
        }
    }
protected:
    TransportSolutionType updateEstimate_; //! Update estimate for changes in volume for the pressure equation
    Problem& problem_;

    //! output for the initialization procedure
    Dumux::VtkMultiWriter<GridView> initializationOutputWriter_;

    Scalar maxError_; //!< Maximum volume error of all cells
    Scalar incp_; //!< Increment for the volume derivative w.r.t pressure
    Scalar ErrorTermFactor_; //!< Handling of error term: relaxation factor
    Scalar ErrorTermLowerBound_; //!< Handling of error term: lower bound for error dampening
    Scalar ErrorTermUpperBound_; //!< Handling of error term: upper bound for error dampening
<<<<<<< HEAD
    Scalar incp_; //!< Increment for the volume derivative w.r.t pressure
=======
>>>>>>> faf24fb0
    //! gives kind of pressure used (\f$ 0 = p_w \f$, \f$ 1 = p_n \f$, \f$ 2 = p_{global} \f$)
    static constexpr int pressureType = GET_PROP_VALUE(TypeTag, PressureFormulation);

private:
    Problem& problem()
    {
        return problem_;
    }
    const Problem& problem() const
    {
        return problem_;
    }

    //! Returns the implementation of the problem (i.e. static polymorphism)
    Implementation &asImp_()
    {   return *static_cast<Implementation *>(this);}

    //! \copydoc Dumux::IMPETProblem::asImp_()
    const Implementation &asImp_() const
    {   return *static_cast<const Implementation *>(this);}
};


//! initializes the simulation run
/*!
 * Initializes the simulation to gain the initial pressure field.
 * Output throughout initialization procedure is only done in debug mode.
 *
 * \param solveTwice flag to determine possible iterations of the initialization process
 */
template<class TypeTag>
void FVPressureCompositional<TypeTag>::initialize(bool solveTwice)
{
    // inizialize matrix, RHS, and condition Matrix
    ParentType::initialize();

    // initialguess: set saturations, determine visco and mobility for initial pressure equation
    // at this moment, the pressure is unknown. Hence, dont regard compositional effects.
    Dune::dinfo << "first saturation guess"<<std::endl; //=J: initialGuess()
        problem_.pressureModel().initialMaterialLaws(false);
            #if DUNE_MINIMAL_DEBUG_LEVEL <= 3
                // this update produces fluxes on init pressures
                Scalar dummy;
                problem_.transportModel().update(0.,dummy, updateEstimate_, false);
                initializationOutput();
            #endif
    Dune::dinfo << "first pressure guess"<<std::endl;
        problem_.pressureModel().assemble(true);
        problem_.pressureModel().solve();
            #if DUNE_MINIMAL_DEBUG_LEVEL <= 3
                initializationOutput(1e-6);
            #endif
    // update the compositional variables (hence true)
    Dune::dinfo << "first guess for mass fractions"<<std::endl;//= J: transportInitial()
        problem_.pressureModel().initialMaterialLaws(true);

    // perform concentration update to determine secants
    Dune::dinfo << "secant guess"<< std::endl;
        Scalar dt_estimate = 0.;
        problem_.transportModel().update(0., dt_estimate, updateEstimate_, false);
        dt_estimate = std::min ( problem_.timeManager().timeStepSize(), dt_estimate);
        //make sure the right time-step is used by all processes in the parallel case
        if (problem_.gridView().comm().size() > 1)
            dt_estimate = problem_.gridView().comm().min(dt_estimate);

        updateEstimate_ *= dt_estimate;
        //communicate in parallel case
//        problem_.variables().communicateUpdateEstimate();
            #if DUNE_MINIMAL_DEBUG_LEVEL <= 3
                initializationOutput(2e-6);
            #endif
    // pressure calculation
    Dune::dinfo << "second pressure guess"<<std::endl;
        problem_.pressureModel().assemble(false);
        problem_.pressureModel().solve();
            #if DUNE_MINIMAL_DEBUG_LEVEL <= 3
                initializationOutput(3e-6);
            #endif

        // update the compositional variables
        problem_.pressureModel().initialMaterialLaws(true);


    if (solveTwice)
    {
        Dune::BlockVector<Dune::FieldVector<Scalar, 1> > pressureOld(this->pressure());
        Dune::BlockVector<Dune::FieldVector<Scalar, 1> > pressureDiff;
        Scalar pressureNorm = 1.;   //dummy initialization to perform at least 1 iteration
        int numIter = 1;

        while (pressureNorm > 1e-5 && numIter < 10)
        {
            Scalar dt_dummy=0.;    // without this dummy, it will never converge!
            // update for secants
            problem_.transportModel().update(0., dt_dummy, updateEstimate_, false);   Dune::dinfo << "secant guess"<< std::endl;
            updateEstimate_ *= dt_estimate;

            //communicate in parallel case
//            problem_.variables().communicateUpdateEstimate();

            // pressure calculation
            problem_.pressureModel().assemble(false);             Dune::dinfo << "pressure guess number "<< numIter <<std::endl;
            problem_.pressureModel().solve();
            // update the compositional variables
            problem_.pressureModel().initialMaterialLaws(true);

            pressureDiff = pressureOld;
            pressureDiff -= this->pressure();
            pressureNorm = pressureDiff.infinity_norm();
            pressureOld = this->pressure();
            pressureNorm /= pressureOld.infinity_norm();

            numIter++;
        }
    }
    return;
}

/*!
 *  \brief initializes the fluid distribution and hereby the variables container
 *
 *  It differs from updateMaterialLaws() because there are two possible initial conditions:
 *  saturations and concentration.
 *  \param compositional flag that determines if compositional effects are regarded, i.e.
 *      a reasonable pressure field is known with which compositions can be calculated.
 */
template<class TypeTag>
void FVPressureCompositional<TypeTag>::initialMaterialLaws(bool compositional)
{
//    problem_.variables().communicateTransportedQuantity();
//    problem_.variables().communicatethis->pressure();

    // iterate through leaf grid an evaluate c0 at cell center
    ElementIterator eEndIt = problem_.gridView().template end<0>();
    ElementIterator eIt = problem_.gridView().template begin<0>();
    for (; eIt != eEndIt; ++eIt)
    {
        // get global coordinate of cell center
        GlobalPosition globalPos = eIt->geometry().center();

        // assign an Index for convenience
        int globalIdx = problem_.variables().index(*eIt);

        // get the temperature
        Scalar temperature_ = problem_.temperatureAtPos(globalPos);
        CellData& cellData = problem_.variables().cellData(globalIdx);
        // acess the fluid state and prepare for manipulation
        FluidState& fluidState = cellData.manipulateFluidState();
        CompositionalFlash<TypeTag> flashSolver;

        // initial conditions
        PhaseVector pressure(0.);
        Scalar sat_0=0.;

        typename Indices::BoundaryFormulation icFormulation;
        problem_.initialFormulation(icFormulation, *eIt);            // get type of initial condition

        if(!compositional) //means that we do the first approximate guess without compositions
        {
            // phase pressures are unknown, so start with an exemplary
            Scalar exemplaryPressure = problem_.referencePressure(*eIt);
            pressure[wPhaseIdx] = pressure[nPhaseIdx] = this->pressure()[globalIdx] = exemplaryPressure;
            if (icFormulation == Indices::saturation)  // saturation initial condition
            {
                sat_0 = problem_.initSat(*eIt);
                flashSolver.saturationFlash2p2c(fluidState, sat_0, pressure, problem_.spatialParams().porosity(*eIt), temperature_);
            }
            else if (icFormulation == Indices::concentration) // concentration initial condition
            {
                Scalar Z1_0 = problem_.initConcentration(*eIt);
                flashSolver.concentrationFlash2p2c(fluidState, Z1_0, pressure,
                        problem_.spatialParams().porosity(*eIt), temperature_);
            }
        }
        else if(compositional)    //means we regard compositional effects since we know an estimate pressure field
        {
            if (icFormulation == Indices::saturation)  // saturation initial condition
            {
                //get saturation, determine pc
                sat_0 = problem_.initSat(*eIt);
                Scalar pc=0.;
                if(GET_PROP_VALUE(TypeTag, EnableCapillarity))
                {
                    pc = MaterialLaw::pc(problem_.spatialParams().materialLawParams(*eIt),
                                    sat_0);
                }
                else
                    pc = 0.;

                //determine phase pressures from primary pressure variable
                switch (pressureType)
                {
                    case pw:
                    {
                        pressure[wPhaseIdx] = this->pressure()[globalIdx];
                        pressure[nPhaseIdx] = this->pressure()[globalIdx] +pc;
                        break;
                    }
                    case pn:
                    {
                        pressure[wPhaseIdx] = this->pressure()[globalIdx]-pc;
                        pressure[nPhaseIdx] = this->pressure()[globalIdx];
                        break;
                    }
                }
                flashSolver.saturationFlash2p2c(fluidState, sat_0, pressure,
                        problem_.spatialParams().porosity(*eIt), temperature_);
            }
            else if (icFormulation == Indices::concentration) // concentration initial condition
            {
                Scalar Z1_0 = problem_.initConcentration(*eIt);
                // If total concentrations are given at the boundary, saturation is unknown.
                // This may affect pc and hence p_alpha and hence again saturation -> iteration.

                // iterations in case of enabled capillary pressure
                if(GET_PROP_VALUE(TypeTag, EnableCapillarity))
                {
                    //start with pc from last TS
                    Scalar pc(cellData.capillaryPressure());

                    int maxiter = 3;
                    //start iteration loop
                    for(int iter=0; iter < maxiter; iter++)
                    {
                        //determine phase pressures from primary pressure variable
                        switch (pressureType)
                        {
                            case pw:
                            {
                                pressure[wPhaseIdx] = this->pressure()[globalIdx];
                                pressure[nPhaseIdx] = this->pressure()[globalIdx] + pc;
                                break;
                            }
                            case pn:
                            {
                                pressure[wPhaseIdx] = this->pressure()[globalIdx] - pc;
                                pressure[nPhaseIdx] = this->pressure()[globalIdx];
                                break;
                            }
                        }

                        //store old pc
                        Scalar oldPc = pc;
                        //update with better pressures
                        flashSolver.concentrationFlash2p2c(fluidState, Z1_0, pressure,
                                problem_.spatialParams().porosity(*eIt), problem_.temperatureAtPos(globalPos));
                        pc = MaterialLaw::pc(problem_.spatialParams().materialLawParams(*eIt),
                                            fluidState.saturation(wPhaseIdx));
                        // TODO: get right criterion, do output for evaluation
                        //converge criterion
                        if (abs(oldPc-pc)<10)
                            iter = maxiter;

                        pc = MaterialLaw::pc(problem_.spatialParams().materialLawParams(*eIt),
                                fluidState.saturation(wPhaseIdx));
                    }
                }
                else  // capillary pressure neglected
                {
                    pressure[wPhaseIdx] = pressure[nPhaseIdx]
                        = this->pressure()[globalIdx];
                    flashSolver.concentrationFlash2p2c(fluidState, Z1_0,
                            pressure, problem_.spatialParams().porosity(*eIt), temperature_);
                }
            } //end conc initial condition
        } //end compositional

        cellData.calculateMassConcentration(problem_.spatialParams().porosity(*eIt));

        problem_.transportModel().totalConcentration(wCompIdx,globalIdx) = cellData.massConcentration(wCompIdx);
        problem_.transportModel().totalConcentration(nCompIdx,globalIdx) = cellData.massConcentration(nCompIdx);

        // initialize phase properties not stored in fluidstate
        cellData.setViscosity(wPhaseIdx, FluidSystem::viscosity(fluidState, wPhaseIdx));
        cellData.setViscosity(nPhaseIdx, FluidSystem::viscosity(fluidState, nPhaseIdx));

        // initialize mobilities
        cellData.setMobility(wPhaseIdx, MaterialLaw::krw(problem_.spatialParams().materialLawParams(*eIt),
                                                         fluidState.saturation(wPhaseIdx))
                    / cellData.viscosity(wPhaseIdx));
        cellData.setMobility(nPhaseIdx, MaterialLaw::krn(problem_.spatialParams().materialLawParams(*eIt),
                                                         fluidState.saturation(wPhaseIdx))
                    / cellData.viscosity(nPhaseIdx));

        // calculate perimeter used as weighting factor
        if(!compositional)
        {
            // run through all intersections with neighbors
            IntersectionIterator isEndIt = problem_.gridView().iend(*eIt);
            for (IntersectionIterator isIt = problem_.gridView().ibegin(*eIt); isIt != isEndIt; ++isIt)
            {
                cellData.perimeter()
                        += isIt->geometry().volume();
            }
            cellData.globalIdx() = globalIdx;

            // set dv to zero to prevent output errors
            cellData.dv_dp() = 0.;
            cellData.dv(wPhaseIdx) = 0.;
            cellData.dv(nPhaseIdx) = 0.;
        }
        // all
        cellData.reset();
    }
    return;
}

//! updates secondary variables
/*!
 * A loop through all elements updates the secondary variables stored in the variableclass
 * by using the updated primary variables.
 * \param postTimeStep Flag indicating method is called from Problem::postTimeStep()
 */
template<class TypeTag>
void FVPressureCompositional<TypeTag>::updateMaterialLaws(bool postTimeStep)
{
    Scalar maxError = 0.;
    // iterate through leaf grid an evaluate c0 at cell center
    ElementIterator eEndIt = problem().gridView().template end<0> ();
    for (ElementIterator eIt = problem().gridView().template begin<0> (); eIt != eEndIt; ++eIt)
    {
        int globalIdx = problem().variables().index(*eIt);

        CellData& cellData = problem().variables().cellData(globalIdx);

        asImp_().updateMaterialLawsInElement(*eIt, postTimeStep);

        maxError = std::max(maxError, fabs(cellData.volumeError()));
    }
    if (problem_.gridView().comm().size() > 1)
        maxError_ = problem_.gridView().comm().max(maxError_);

    maxError_ = maxError/problem().timeManager().timeStepSize();
    return;
}

//! partial derivatives of the volumes w.r.t. changes in total concentration and pressure
/*!
 * This method calculates the volume derivatives via a secant method, where the
 * secants are gained in a pre-computational step via the transport equation and
 * the last TS size.
 * The partial derivatives w.r.t. mass are defined as
 * \f$ \frac{\partial v}{\partial C^{\kappa}} = \frac{\partial V}{\partial m^{\kappa}}\f$
 *
 * \param globalPos The global position of the current element
 * \param element The current element
 */
template<class TypeTag>
void FVPressureCompositional<TypeTag>::volumeDerivatives(const GlobalPosition& globalPos, const Element& element)
{
    // cell index
    int globalIdx = problem_.variables().index(element);

    CellData& cellData = problem_.variables().cellData(globalIdx);

    // get cell temperature
    Scalar temperature_ = cellData.temperature(wPhaseIdx);

    // initialize an Fluid state and a flash solver
    FluidState updFluidState;
    CompositionalFlash<TypeTag> flashSolver;

    /**********************************
     * a) get necessary variables
     **********************************/
    //determine phase pressures for flash calculation
    PhaseVector pressure(0.);
    for(int phaseIdx = 0; phaseIdx< numPhases; phaseIdx++)
            pressure[phaseIdx] = cellData.pressure(phaseIdx);

    // mass of components inside the cell
    ComponentVector mass(0.);
    for(int compIdx = 0; compIdx< numComponents; compIdx++)
        mass[compIdx] = cellData.massConcentration(compIdx);

    // actual fluid volume
    // see Fritz 2011 (Dissertation) eq.3.76
    Scalar specificVolume(0.); // = \sum_{\alpha} \nu_{\alpha} / \rho_{\alpha}
    for(int phaseIdx = 0; phaseIdx< numPhases; phaseIdx++)
        specificVolume += cellData.phaseMassFraction(phaseIdx) / cellData.density(phaseIdx);
    Scalar volalt = mass.one_norm() * specificVolume;
//    volalt = cellData.volumeError()+problem_.spatialParams().porosity(element);
        // = \sum_{\kappa} C^{\kappa} + \sum_{\alpha} \nu_{\alpha} / \rho_{\alpha}

    /**********************************
     * b) define increments
     **********************************/
    // increments for numerical derivatives
    ComponentVector massIncrement(0.);
    for(int compIdx = 0; compIdx< numComponents; compIdx++)
    {
        massIncrement[compIdx] = updateEstimate_[compIdx][globalIdx];
        if(fabs(massIncrement[compIdx]) < 1e-8 * cellData.density(compIdx))
            massIncrement[compIdx] = 1e-8* cellData.density(compIdx);   // as phaseIdx = compIdx
    }
    Scalar& incp = incp_;

    /**********************************
     * c) Secant method for derivatives
     **********************************/

    // numerical derivative of fluid volume with respect to pressure
    PhaseVector p_(incp);
    p_ += pressure;
    Scalar Z1 = mass[0] / mass.one_norm();
    flashSolver.concentrationFlash2p2c(updFluidState, Z1,
            p_, problem_.spatialParams().porosity(element), temperature_);

    specificVolume=0.; // = \sum_{\alpha} \nu_{\alpha} / \rho_{\alpha}
    for(int phaseIdx = 0; phaseIdx< numPhases; phaseIdx++)
        specificVolume += updFluidState.phaseMassFraction(phaseIdx) / updFluidState.density(phaseIdx);
    Scalar dv_dp = ((mass.one_norm() * specificVolume) - volalt) /incp;

    if (dv_dp>0)
    {
        // dV_dp > 0 is unphysical: Try inverse increment for secant
        Dune::dinfo << "dv_dp larger 0 at Idx " << globalIdx << " , try and invert secant"<< std::endl;

        p_ -= 2*incp;
        flashSolver.concentrationFlash2p2c(updFluidState, Z1,
                    p_, problem_.spatialParams().porosity(element), temperature_);

        specificVolume=0.; // = \sum_{\alpha} \nu_{\alpha} / \rho_{\alpha}
        for(int phaseIdx = 0; phaseIdx< numPhases; phaseIdx++)
            specificVolume += updFluidState.phaseMassFraction(phaseIdx) / updFluidState.density(phaseIdx);
        dv_dp = ((mass.one_norm() * specificVolume) - volalt) /incp;

        // dV_dp > 0 is unphysical: Try inverse increment for secant
        if (dv_dp>0)
        {
            Dune::dwarn << "dv_dp still larger 0 after inverting secant at idx"<< globalIdx<< std::endl;
            p_ += 2*incp;
            flashSolver.concentrationFlash2p2c(updFluidState, Z1,
                        p_, problem_.spatialParams().porosity(element), temperature_);
            // neglect effects of phase split, only regard changes in phase densities
            specificVolume=0.; // = \sum_{\alpha} \nu_{\alpha} / \rho_{\alpha}
            for(int phaseIdx = 0; phaseIdx< numPhases; phaseIdx++)
                specificVolume += cellData.phaseMassFraction(phaseIdx) / updFluidState.density(phaseIdx);
            dv_dp = ((mass.one_norm() * specificVolume) - volalt) /incp;
            if (dv_dp>0)
            {
                std::cout << "dv_dp still larger 0 after both inverts at idx " << globalIdx << std::endl;
                dv_dp = cellData.dv_dp();
            }
        }
    }
    cellData.dv_dp()=dv_dp;

    // numerical derivative of fluid volume with respect to mass of components
    for (int compIdx = 0; compIdx<numComponents; compIdx++)
    {
        mass[compIdx] +=  massIncrement[compIdx];
        Z1 = mass[0] / mass.one_norm();

        flashSolver.concentrationFlash2p2c(updFluidState, Z1,
                pressure, problem_.spatialParams().porosity(element), temperature_);

        specificVolume=0.; // = \sum_{\alpha} \nu_{\alpha} / \rho_{\alpha}
        for(int phaseIdx = 0; phaseIdx< numPhases; phaseIdx++)
            specificVolume += updFluidState.phaseMassFraction(phaseIdx) / updFluidState.density(phaseIdx);

        cellData.dv(compIdx) = ((mass.one_norm() * specificVolume) - volalt) / massIncrement[compIdx];
        mass[compIdx] -= massIncrement[compIdx];

        //check routines if derivatives are meaningful
        if (std::isnan(cellData.dv(compIdx)) || std::isinf(cellData.dv(compIdx)) )
        {
            DUNE_THROW(Dune::MathError, "NAN/inf of dV_dm. If that happens in first timestep, try smaller firstDt!");
        }
    }
    cellData.volumeDerivativesAvailable(true);
}

}//end namespace Dumux
#endif<|MERGE_RESOLUTION|>--- conflicted
+++ resolved
@@ -369,11 +369,7 @@
      */
     FVPressureCompositional(Problem& problem) : FVPressure<TypeTag>(problem),
         problem_(problem), initializationOutputWriter_(problem.gridView(),"initOutput2p2c"),
-<<<<<<< HEAD
-        incp_(1e1)
-=======
         maxError_(0.0), incp_(1.0e1)
->>>>>>> faf24fb0
     {
         updateEstimate_.resize(GET_PROP_VALUE(TypeTag, NumPhases));
         for  (int i=0; i<GET_PROP_VALUE(TypeTag, NumPhases); i++)
@@ -396,14 +392,10 @@
     Dumux::VtkMultiWriter<GridView> initializationOutputWriter_;
 
     Scalar maxError_; //!< Maximum volume error of all cells
-    Scalar incp_; //!< Increment for the volume derivative w.r.t pressure
     Scalar ErrorTermFactor_; //!< Handling of error term: relaxation factor
     Scalar ErrorTermLowerBound_; //!< Handling of error term: lower bound for error dampening
     Scalar ErrorTermUpperBound_; //!< Handling of error term: upper bound for error dampening
-<<<<<<< HEAD
     Scalar incp_; //!< Increment for the volume derivative w.r.t pressure
-=======
->>>>>>> faf24fb0
     //! gives kind of pressure used (\f$ 0 = p_w \f$, \f$ 1 = p_n \f$, \f$ 2 = p_{global} \f$)
     static constexpr int pressureType = GET_PROP_VALUE(TypeTag, PressureFormulation);
 
